--- conflicted
+++ resolved
@@ -97,11 +97,7 @@
     budget_log2: u8 = 30, // 1 GB
     base_alloc: Allocator = std.heap.page_allocator,
     page_alloc_vtable: PageAllocVTable = thp_alloc_vtable,
-<<<<<<< HEAD
     min_page_size_log2: u8 = 27, // 128 MB
-=======
-    min_page_size_log2: u8 = 25, // 32 MB
->>>>>>> e45a67ba
 };
 
 pub const HugePageAlloc = struct {
